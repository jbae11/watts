from math import cos, pi
import ardent

from openmc_template import build_openmc_model


params = ardent.Parameters()

# TH params

<<<<<<< HEAD
params['He_inlet_temp'] = 600 + 273.15  # K
params['He_outlet_temp'] = 850 + 273.15 # K
params['He_cp'] = 5189.2 # J/kg-K
params['He_K'] =  0.32802   # W/m-K
params['He_density'] = 3.8815   # kg/m3
params['He_viscosity'] = 4.16e-5 # Pa.s
params['He_Pressure'] = 7e6    # Pa
params['Tot_assembly_power'] = 250000 # W
=======
model['He_inlet_temp'] = 600 + 273.15  # K
model['He_outlet_temp'] = 850 + 273.15 # K
model['He_cp'] = 5189.2 # J/kg-K
model['He_K'] =  0.32802   # W/m-K
model['He_density'] = 3.8815   # kg/m3
model['He_viscosity'] = 4.16e-5 # Pa.s
model['He_Pressure'] = 7e6    # Pa
model['Tot_assembly_power'] = 250000 # W
model['Init_P_1'] = 1 # Fraction
model['Init_P_2'] = 1 # Fraction
model['Init_P_3'] = 1 # Fraction
model['Init_P_4'] = 1 # Fraction
model['Init_P_5'] = 1 # Fraction
>>>>>>> dc94cacf

# Core design params
params['ax_ref'] = 20 # cm
params['num_cool_pins'] = 1*6+2*6+6*2/2
params['num_fuel_pins'] = 6+6+6+3*6+2*6/2+6/3
params['Height_FC'] = 2.0 # m
params['Lattice_pitch'] = 2.0
params['FuelPin_rad'] = 0.90 # cm
params['cool_hole_rad'] = 0.60 # cm
params['Coolant_channel_diam'] = (params['cool_hole_rad'] * 2)/100 # in m
params['Graphite_thickness'] = (params['Lattice_pitch'] - params['FuelPin_rad'] - params['cool_hole_rad']) # cm
params['Assembly_pitch'] = 7.5 * 2 * params['Lattice_pitch'] / (cos(pi/6) * 2)
params['lbp_rad'] = 0.25 # cm
params['mod_ext_rad'] = 0.90 # cm
params['shell_thick'] = 0.05   # FeCrAl
params['liner_thick'] = 0.007  # Cr
params['control_pin_rad'] = 0.99 # cm

# Control use of S(a,b) tables
params['use_sab'] = True
params['use_sab_BeO'] = True
params['use_sab_YH2'] = False

# OpenMC params
<<<<<<< HEAD
params['cl'] = params['Height_FC']*100 - 2 * params['ax_ref'] # cm
params['pf'] = 40 # percent
params['num_cpu'] = 60

# printout params
params.show_summary()
=======
model['cl'] = model['Height_FC']*100 - 2 * model['ax_ref'] # cm
model['pf'] = 40 # percent
>>>>>>> dc94cacf

# SAM Workflow

sam_plugin = ardent.PluginSAM('sam_template')
<<<<<<< HEAD
sam_plugin._sam_exec = "/home/rhu/projects/SAM/sam-opt"
sam_result = sam_plugin.workflow(params)#, sam_options)
for key in sam_result.csv_data:
    print (key, sam_result.csv_data[key])
print (sam_result.inputs)
print (sam_result.outputs)
=======
sam_exec = "../../sam-opt-mpi"  # Path to SAM executable
sam_option = sam_plugin.options(SAM_exec=sam_exec)
sam_plugin.workflow(model)#, sam_options)
model.show_summary()
>>>>>>> dc94cacf

# get temperature from SAM results
params['temp'] = sam_result.csv_data['avg_Tgraphite'][-1]
# Run OpenMC plugin
openmc_plugin = ardent.PluginOpenMC(build_openmc_model)
openmc_result = openmc_plugin.workflow(params)
print ("KEFF = ", openmc_result.keff)
print (openmc_result.inputs)
print (openmc_result.outputs)


<|MERGE_RESOLUTION|>--- conflicted
+++ resolved
@@ -8,7 +8,6 @@
 
 # TH params
 
-<<<<<<< HEAD
 params['He_inlet_temp'] = 600 + 273.15  # K
 params['He_outlet_temp'] = 850 + 273.15 # K
 params['He_cp'] = 5189.2 # J/kg-K
@@ -17,21 +16,12 @@
 params['He_viscosity'] = 4.16e-5 # Pa.s
 params['He_Pressure'] = 7e6    # Pa
 params['Tot_assembly_power'] = 250000 # W
-=======
-model['He_inlet_temp'] = 600 + 273.15  # K
-model['He_outlet_temp'] = 850 + 273.15 # K
-model['He_cp'] = 5189.2 # J/kg-K
-model['He_K'] =  0.32802   # W/m-K
-model['He_density'] = 3.8815   # kg/m3
-model['He_viscosity'] = 4.16e-5 # Pa.s
-model['He_Pressure'] = 7e6    # Pa
-model['Tot_assembly_power'] = 250000 # W
-model['Init_P_1'] = 1 # Fraction
-model['Init_P_2'] = 1 # Fraction
-model['Init_P_3'] = 1 # Fraction
-model['Init_P_4'] = 1 # Fraction
-model['Init_P_5'] = 1 # Fraction
->>>>>>> dc94cacf
+
+params['Init_P_1'] = 1 # Fraction
+params['Init_P_2'] = 1 # Fraction
+params['Init_P_3'] = 1 # Fraction
+params['Init_P_4'] = 1 # Fraction
+params['Init_P_5'] = 1 # Fraction
 
 # Core design params
 params['ax_ref'] = 20 # cm
@@ -56,34 +46,21 @@
 params['use_sab_YH2'] = False
 
 # OpenMC params
-<<<<<<< HEAD
 params['cl'] = params['Height_FC']*100 - 2 * params['ax_ref'] # cm
 params['pf'] = 40 # percent
-params['num_cpu'] = 60
 
 # printout params
 params.show_summary()
-=======
-model['cl'] = model['Height_FC']*100 - 2 * model['ax_ref'] # cm
-model['pf'] = 40 # percent
->>>>>>> dc94cacf
 
 # SAM Workflow
 
 sam_plugin = ardent.PluginSAM('sam_template')
-<<<<<<< HEAD
 sam_plugin._sam_exec = "/home/rhu/projects/SAM/sam-opt"
 sam_result = sam_plugin.workflow(params)#, sam_options)
 for key in sam_result.csv_data:
     print (key, sam_result.csv_data[key])
 print (sam_result.inputs)
 print (sam_result.outputs)
-=======
-sam_exec = "../../sam-opt-mpi"  # Path to SAM executable
-sam_option = sam_plugin.options(SAM_exec=sam_exec)
-sam_plugin.workflow(model)#, sam_options)
-model.show_summary()
->>>>>>> dc94cacf
 
 # get temperature from SAM results
 params['temp'] = sam_result.csv_data['avg_Tgraphite'][-1]
