--- conflicted
+++ resolved
@@ -4,15 +4,9 @@
 import time
 
 class Model(MutableMapping):
-<<<<<<< HEAD
     """Model storing information that is read/written by plugins"""
-
-    def __init__(self):
-        self._dict = {}
-=======
     def __init__(self, *args, **kwargs):
         self._dict = dict(*args, **kwargs)
->>>>>>> c0e11513
 
     def __getitem__(self, key):
         return self._dict[key]
