from math import cos, pi
import ardent
from scipy.optimize import minimize
from statistics import mean
from openmc_template import build_openmc_model


params = ardent.Parameters()
# TH params
params['He_inlet_temp'] = 600 + 273.15  # K
params['He_outlet_temp'] = 850 + 273.15 # K
params['He_cp'] = 5189.2 # J/kg-K
params['He_K'] =  0.32802   # W/m-K
params['He_density'] = 3.8815   # kg/m3
params['He_viscosity'] = 4.16e-5 # Pa.s
params['He_Pressure'] = 7e6    # Pa
params['Tot_assembly_power'] = 250000 # W

for i in range(1, 6):
    params[f'Init_P_{i}'] = 1 # Fraction

# Core design params
params['ax_ref'] = 20 # cm
params['num_cool_pins'] = 1*6+2*6+6*2/2
params['num_fuel_pins'] = 6+6+6+3*6+2*6/2+6/3
params['Height_FC'] = 2.0 # m
params['Lattice_pitch'] = 2.0
params['Assembly_pitch'] = 7.5 * 2 * params['Lattice_pitch'] / (cos(pi/6) * 2)
params['lbp_rad'] = 0.25 # cm
params['mod_ext_rad'] = 0.90 # cm
params['shell_thick'] = 0.05   # FeCrAl
params['liner_thick'] = 0.007  # Cr
params['control_pin_rad'] = 0.99 # cm
# Control use of S(a,b) tables
params['use_sab'] = True
params['use_sab_BeO'] = True
params['use_sab_YH2'] = False
# OpenMC params
params['cl'] = params['Height_FC']*100 - 2 * params['ax_ref'] # cm
params['pf'] = 40 # percent
params['num_cpu'] = 60

# initial X values
X = [0.9, 0.6]

def calc_workflow(X):
    """ example of workflow calculation that includes SAM and OpenMC """

    # params to optimize
    params['FuelPin_rad'] = X[0] # cm
    params['cool_hole_rad'] = X[1] # cm
    params['Coolant_channel_diam'] = (params['cool_hole_rad'] * 2)/100 # in m
    params['Graphite_thickness'] = (params['Lattice_pitch'] - params['FuelPin_rad'] - params['cool_hole_rad']) # cm

    print ("FuelPin_rad / cool_hole_rad", X[0], X[1])

    # SAM workflow
<<<<<<< HEAD
    sam_plugin = ardent.PluginSAM('sam_template')
    sam_plugin.sam_exec = "/home/rhu/projects/SAM/sam-opt"
    sam_result = sam_plugin.workflow(params)
    print ("MaxTfuel / AvgTfuel= ", sam_result.csv_data['max_Tf'][-1], sam_result.csv_data['avg_Tf'][-1])
=======
    sam_plugin = ardent.PluginSAM('../initial_SAM/sam_template')
    sam_plugin._sam_exec = "/home/rhu/projects/SAM/sam-opt"
    sam_result = sam_plugin.workflow(params)#, sam_options)
    max_Tf = max(sam_result.csv_data[f'max_Tf_{i}'][-1] for i in range(1, 6))
    avg_Tg = mean(sam_result.csv_data[f'max_Tf_{i}'][-1] for i in range(1, 6))
    print ("MaxTfuel / AvgTfuel= ", max_Tf, avg_Tf)
>>>>>>> 2a9b7b48

    # get temperature from SAM results
    params['temp'] = mean([sam_results.csv_data[f'avg_Tgraphite_{i}'][-1] for i in range(1, 6)])
    for i in range(1, 6):
        params[f'temp_F{i}'] = sam_result.csv_data[f'avg_Tf_{i}'][-1]

    # Run OpenMC plugin
    openmc_plugin = ardent.PluginOpenMC(build_openmc_model)
    openmc_result = openmc_plugin.workflow(params)
    print ("KEFF = ", openmc_result.keff)

    fitness = abs(openmc_result.keff.n - 1) + (max_Tf/avg_Tf)
    return fitness


# optimization function - only 10 maximum iterations to make it run quick!
res = minimize(calc_workflow, X, method ='SLSQP', bounds=((0.5, 1.0), (0.5, 1.0)), options={'maxiter': 10, 'iprint': 1, 'disp': False, 'eps': 0.01})
X = res.x
print ("optimum X(FuelPin_rad, cool_hole_rad) = ", X)
<|MERGE_RESOLUTION|>--- conflicted
+++ resolved
@@ -55,22 +55,15 @@
     print ("FuelPin_rad / cool_hole_rad", X[0], X[1])
 
     # SAM workflow
-<<<<<<< HEAD
-    sam_plugin = ardent.PluginSAM('sam_template')
+    sam_plugin = ardent.PluginSAM('../initial_SAM/sam_template')
     sam_plugin.sam_exec = "/home/rhu/projects/SAM/sam-opt"
     sam_result = sam_plugin.workflow(params)
-    print ("MaxTfuel / AvgTfuel= ", sam_result.csv_data['max_Tf'][-1], sam_result.csv_data['avg_Tf'][-1])
-=======
-    sam_plugin = ardent.PluginSAM('../initial_SAM/sam_template')
-    sam_plugin._sam_exec = "/home/rhu/projects/SAM/sam-opt"
-    sam_result = sam_plugin.workflow(params)#, sam_options)
     max_Tf = max(sam_result.csv_data[f'max_Tf_{i}'][-1] for i in range(1, 6))
-    avg_Tg = mean(sam_result.csv_data[f'max_Tf_{i}'][-1] for i in range(1, 6))
+    avg_Tf = mean(sam_result.csv_data[f'max_Tf_{i}'][-1] for i in range(1, 6))
     print ("MaxTfuel / AvgTfuel= ", max_Tf, avg_Tf)
->>>>>>> 2a9b7b48
 
     # get temperature from SAM results
-    params['temp'] = mean([sam_results.csv_data[f'avg_Tgraphite_{i}'][-1] for i in range(1, 6)])
+    params['temp'] = mean([sam_result.csv_data[f'avg_Tgraphite_{i}'][-1] for i in range(1, 6)])
     for i in range(1, 6):
         params[f'temp_F{i}'] = sam_result.csv_data[f'avg_Tf_{i}'][-1]
 
